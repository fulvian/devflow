--- conflicted
+++ resolved
@@ -27,7 +27,6 @@
 
 # Environment files and secrets (SECURITY CRITICAL)
 .env
-<<<<<<< HEAD
 .env.*
 !.env.example
 !.env.*.example
@@ -49,29 +48,7 @@
 .claude/hooks/*.py
 .devflow/sessions/
 
-# Backup directories (may contain sensitive data)
-backups/
-.backups/
-*.backup-*
-
-# Log files (may contain sensitive info)
-logs/
-*.log
-
-# PID files
-*.pid
-
-# Test files with hardcoded keys
-test**/synthetic*.ts
-test**/openai*.ts
-**/test/**/*key*.ts
-**/test/**/*secret*.ts
-=======
-.env
-.env
-.env.backup-*
-
-# DevFlow specific
+# DevFlow specific files
 *.pid
 *.sqlite
 *.sqlite-shm
@@ -79,14 +56,20 @@
 logs/
 data/
 backups/
+.backups/
+*.backup-*
 config/
-.claude/state/
 sessions/tasks/
 prova/
 test-output/
 
+# Test files with hardcoded keys
+test**/synthetic*.ts
+test**/openai*.ts
+**/test/**/*key*.ts
+**/test/**/*secret*.ts
+
 # Temporary files
 ciao
 ciao.ts
-synthetic-ciao.ts
->>>>>>> 246a4342
+synthetic-ciao.ts